--- conflicted
+++ resolved
@@ -34,35 +34,22 @@
 
 async function main() {
   try {
-    updatePlaces(chapters);
-    addSidebarToggleHandler();
-    initDraggableTiles(story);
-    initChapterNavigation();
-    addChaptersBar(story);
-
     await initCesiumViewer(properties);
     await initGoogleMaps();
     await initAutoComplete();
-<<<<<<< HEAD
-=======
     updateSidebarLocationList(chapters);
 
->>>>>>> 1295b13b
     // Create markers from chapter coordinates using chapter title as marker id
     await createMarkers(
       story.chapters.map(({ coords, title }) => ({ coords, id: title }))
     );
 
-<<<<<<< HEAD
-    //    initializeStory(story);
-=======
     //initializeStory(story);
 
     addSidebarToggleHandler();
     initDragAndDrop();
-    initChapterNavigation(story);
+    initChapterNavigation();
     addChaptersBar(story);
->>>>>>> 1295b13b
   } catch (error) {
     console.error(error);
   }
