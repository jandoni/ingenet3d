--- conflicted
+++ resolved
@@ -1,10 +1,5 @@
-<<<<<<< HEAD
-=======
-import { updateChapterDetail } from "../detail.js";
 import { createCustomRadiusShader } from "../utils/cesium.js";
->>>>>>> 1295b13b
 import { setParams } from "../utils/params.js";
-import { story } from "../main.js";
 import {
   toggleNavigationElements,
   updateChapterContent,
@@ -28,17 +23,11 @@
   storyIntroTitle.textContent = storyProperties.title;
   card.appendChild(storyIntroTitle);
 
-<<<<<<< HEAD
   card.addEventListener("click", () => {
-    setParams("chapter", null);
+    setParams("chapter", "intro");
     toggleNavigationElements(false);
-    updateChapterContent(storyProperties, story, true);
-=======
-  card.addEventListener("click", (event) => {
-    setParams("chapter", "intro");
-    updateChapterDetail("intro");
+    updateChapterContent(storyProperties, true);
     createCustomRadiusShader(storyProperties.coords, 1000);
->>>>>>> 1295b13b
   });
 
   return card;
@@ -69,13 +58,9 @@
 
   card.addEventListener("click", () => {
     setParams("chapter", chapter.title);
-<<<<<<< HEAD
     toggleNavigationElements(true);
-    updateChapterContent(chapter, story, false);
-=======
-    updateChapterDetail(chapter.title);
+    updateChapterContent(chapter, false);
     createCustomRadiusShader(chapter.coords, 100);
->>>>>>> 1295b13b
   });
 
   return card;
