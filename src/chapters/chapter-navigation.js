--- conflicted
+++ resolved
@@ -292,9 +292,6 @@
 
   storyIntroImageCreditContainer.textContent = isIntro ? imageCredit : "";
 
-<<<<<<< HEAD
-  chapterDetail.querySelector(".attribution").textContent = imageCredit;
-=======
   imageCreditContainer.textContent = isIntro ? "" : imageCredit;
 
   // update chapter index
@@ -312,5 +309,4 @@
     // Enable the forward button
     forwardButton.disabled = false;
   }
->>>>>>> 57d014ec
 }