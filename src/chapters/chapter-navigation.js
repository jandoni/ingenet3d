import { story } from "../main.js";
import {
  createCustomRadiusShader,
  performFlyTo,
  removeCustomRadiusShader,
} from "../utils/cesium.js";
import { setSelectedMarker } from "../utils/create-markers.js";
import { getParams, setParams } from "../utils/params.js";
import { loadSvg } from "../utils/svg.js";
import { setTextContent } from "../utils/ui.js";
import {
  getYouTubeVideoId,
  isValidYouTubeUrl,
  loadYouTubeAPI,
} from "../utils/youtube-loader.js";

/**
 * The time in seconds between each chapter progression
 * @readonly
 */
const CHAPTER_DURATION = 3;

/**
 * The time in seconds a fly to animation takes
 */
const FLY_TO_DURATION = 2;

// SVG icons
/**
 * Icon shown to pause the autoplay
 */
const PAUSE_ICON = await loadSvg("round-pause-button");
/**
 * Icon shown to pause the autoplay
 */
const PLAY_ICON = await loadSvg("round-play-button");

// Html elements
/** The nav element shown on the intro details overlay
 * @type {HTMLNavElement}
 */
const introNavigation = document.querySelector(".intro-navigation");
/** The nav element shown on the story details overlay
 * @type {HTMLNavElement}
 */
const detailNavigation = document.querySelector(".detail-navigation");
/** The button to start the story / leave the intro overlay with
 * @type {HTMLButtonElement}
 */
const startButton = introNavigation.querySelector("#start-story");
/** The button to play the story chapter by chapter
 * @type {HTMLButtonElement}
 */
const autoplayButton = detailNavigation.querySelector("#autoplay-story");
/** The button to progress the story backward with
 * @type {HTMLButtonElement}
 */
const backButton = detailNavigation.querySelector("#chapter-backward");
/** The button to progress the story forward with
 * @type {HTMLButtonElement}
 */
const forwardButton = detailNavigation.querySelector("#chapter-forward");

/**
 * The id used to identify the timeout instance for the story progression
 * @type {number | null}
 * @default null
 */
let timeoutId = null;

/**
 * The id used to identify the current step of the autoplay
 * @type {number}
 * @default 0
 */
let autoplayStep = 0;

/**
 * Initializes and manages chapter navigation for a story.
 * This function sets up navigation elements for the introduction and chapters of a story.
 * It determines the current chapter based on URL parameters and updates the UI accordingly.
 */
export function initChapterNavigation() {
  // Set up event listeners
  startButton.addEventListener("click", () => {
    activateNavigationElement("details");
    updateChapter(0);
  });

  forwardButton.addEventListener("click", () => {
    setNextChapter();
    stopAutoplay();
  });

  backButton.addEventListener("click", () => {
    setPreviousChapter();
    stopAutoplay();
  });

  autoplayButton.addEventListener("click", autoplayClickHandler);

  // Get the current chapter based on URL parameters
  const chapterIndex = getCurrentChapterIndex();

  // Initialize chapter content based on URL parameters
<<<<<<< HEAD
  if (chapterId !== null) {
    const chapterIndex = story.chapters.findIndex(
      (chapter) => Number(chapter.id) === Number(chapterId)
    );
=======
  if (typeof chapterIndex === "number") {
>>>>>>> a0e125ec
    updateChapter(chapterIndex);
  } else {
    resetToIntro();
  }
}

/**
 * Stops the autoplay chapter progression of the story.
 */
function stopAutoplay() {
  autoplayButton.innerHTML = PLAY_ICON;
  clearTimeout(timeoutId);
  timeoutId = null;
}

/**
 * Progresses to the next chapter and stops progression if the current chapter is the last one.
 */
function setNextAutoplayStep() {
  // Convert from seconds to milliseconds
  const flyToDurationMillis = FLY_TO_DURATION * 1000;
  const chapterDurationMillis = CHAPTER_DURATION * 1000;

  // The interval duration is the sum of the fly to duration and the chapter duration
  // autoplayStep = 0 means the first step, so the wait time is only the chapter duration
  const timeoutDuration =
    autoplayStep === 0
      ? chapterDurationMillis
      : chapterDurationMillis + flyToDurationMillis;

  timeoutId = setTimeout(() => {
    autoplayStep++; // Increment the autoplay step
    setNextChapter(); // Update the chapter content
    setNextAutoplayStep(); // Start the next autoplay step
  }, timeoutDuration);

  // If the current chapter is the last one, stop the autoplay
  if (getCurrentChapterIndex() === story.chapters.length - 1) {
    stopAutoplay();
  }
}

/**
 * Starts the autoplay chapter progression.
 */
function autoplayClickHandler() {
  // If the autoplay is already active, stop it
  if (timeoutId) {
    stopAutoplay();
  } else {
    // If the autoplay is not active, start it
    setNextAutoplayStep();
    autoplayButton.innerHTML = PAUSE_ICON;
  }
}

/**
 * Sets the previous chapter as the current chapter.
 */
const setPreviousChapter = () => {
  const newChapterIndex = getCurrentChapterIndex() - 1;

  // If the new chapter index is positive, update the current chapter
  if (newChapterIndex >= 0) {
    updateChapter(newChapterIndex);
    // when going back further in the chapters, go back to teh intro
  } else {
    resetToIntro();
  }
};

/**
 * Continues to the next chapter in the story.
 */
const setNextChapter = () => {
  const newChapterIndex = getCurrentChapterIndex() + 1;

  // If the new chapter index is less than the total number of chapters, update the current chapter
  // (Then did not reach end of chapters)
  if (newChapterIndex < story.chapters.length) {
    updateChapter(newChapterIndex);
  }
};

/**
 * Resets the application to the introductory state.
 */
export function resetToIntro() {
  const { cameraOptions } = story.properties;
  const { position, pitch, heading, roll } = cameraOptions;

  setParams("chapterId", null); // Clear the chapter parameter
  setSelectedMarker(null); // "Deselect" current marker
  updateChapterContent(story.properties); // Update the chapter details content
  activateNavigationElement("intro"); // Activate the introduction navigation
  removeCustomRadiusShader(); // Remove the custom radius shader
  // Fly back to the starting position
  performFlyTo({
    position,
    orientation: {
      roll,
      pitch,
      heading,
    },
    duration: FLY_TO_DURATION,
  });
}

/**
 * Updates the current chapter of the story based on the given chapter index.
 * @param {number} chapterIndex - The index of the chapter to be updated.
 */
export function updateChapter(chapterIndex) {
  const chapter = story.chapters.at(chapterIndex);
  const { cameraOptions, coords, id: chapterId } = chapter;
  const { position, pitch, heading, roll } = cameraOptions;

  setSelectedMarker(chapterId); // Set the selected marker
  setParams("chapterId", chapterId); // Set the chapter parameter
  updateChapterContent(chapter, false); // Update the chapter details content
  activateNavigationElement("details"); // Activate the details navigation

  // Check if the current chapter has a focus and create or remove the custom radius shader accordingly
  const hasFocus = story.chapters[chapterIndex].focusOptions?.showFocus;

  if (hasFocus) {
    const radius = story.chapters[chapterIndex].focusOptions.focusRadius;

    createCustomRadiusShader(coords, radius); // Create the custom radius shader
  } else {
    removeCustomRadiusShader(); // Remove the custom radius shader
  }

  // Fly to the new chapter location
  performFlyTo({
    position,
    orientation: {
      roll,
      pitch,
      heading,
    },
    duration: FLY_TO_DURATION,
  });
}

/**
 * Sets the active classname on the navigation elements based on chapter presence.
 * @param {'intro' | 'details'} chapterParam - The navigation element to be toggled.
 */
export function activateNavigationElement(navName) {
  introNavigation.classList.toggle("active", navName === "intro");
  detailNavigation.classList.toggle("active", navName === "details");
}

/**
 * Returns the index of the current chapter.
 * @returns {number} - The index of the current chapter.
 */
export function getCurrentChapterIndex() {
  const params = getParams();
  const chapterId = params.get("chapterId");
  // Get the index of the current chapter
  return getChapterIndexFromId(chapterId);
}

/**
 * Returns the index of the chapter with the given id.
 * @param {string} chapterId - The id of the chapter to be found.
 * @returns {number | null} - The index of the chapter with the given id.
 */
export function getChapterIndexFromId(chapterId) {
  return chapterId === null
    ? null
    : story.chapters.findIndex((chapter) => chapter.id == chapterId);
}

/**
 * Updates the details navigation. This includes the chapter index and
 * the forward button (if the current chapter is the last).
 */
export function updateDetailsNavigation() {
  // Update chapter index
  const chapterIndex = getCurrentChapterIndex() + 1;
  // Displays the current chapter index
  detailNavigation.querySelector(
    "#chapter-index"
  ).textContent = `${chapterIndex} / ${story.chapters.length}`;

  // If the last chapter is reached, disable the forward button
  // Check if the current chapter is the last chapter
  if (chapterIndex === story.chapters.length) {
    // Disable the forward button
    forwardButton.disabled = true;
  } else {
    // Enable the forward button
    forwardButton.disabled = false;
  }
}

/**
 * Updates the content of the chapter detail section.
 * @param {Chapter} chapter - The data object containing chapter details
 * @param {boolean} [isIntro=true] - Flag indicating if the current view is the introduction.
 */
export function updateChapterContent(chapter, isIntro = true) {
  const { imageUrl, ...chapterData } = chapter;

  updateDetailsNavigation();
<<<<<<< HEAD
=======

  const chapterDetail = document.querySelector(".chapter-detail");
>>>>>>> a0e125ec

  setTextContent(".story-title", isIntro ? "" : story.properties.title);
  setTextContent("h2", isIntro ? story.properties.title : chapterData.title);
  setTextContent(
    ".description",
    isIntro ? story.properties.description : chapterData.content
  );

  setTextContent(".date", isIntro ? "" : chapterData.dateTime);
  setTextContent(".place", chapterData.address);

  // Update image or video
  setMediaContent(imageUrl);

  // Update image or video credit
  const imageCredit = chapterData.imageCredit
    ? `Image credit: ${chapterData.imageCredit}`
    : "";

  setTextContent(".story-intro-attribution", isIntro ? imageCredit : "");
  setTextContent(".attribution", isIntro ? "" : imageCredit);

  // Update author and date in intro
  setTextContent(
    ".story-intro-author",
    isIntro && story.properties.createdBy
      ? `by: ${story.properties.createdBy}`
      : ""
  );

  setTextContent(".story-intro-date", isIntro ? story.properties.date : "");

  // Update chapter index and forward button state
  updateChapterIndexAndNavigation();
}

/**
 * Updates the chapter index display and the state of the forward navigation button.
 */
function updateChapterIndexAndNavigation() {
  const chapterIndex = getCurrentChapterIndex();
  const chapterIndexDisplay = `${chapterIndex + 1} / ${story.chapters.length}`;
  setTextContent("#chapter-index", chapterIndexDisplay);

  // Update forward button state
  forwardButton.disabled = chapterIndex + 1 === story.chapters.length;
}

function setMediaContent(url) {
  const mediaContainer = document.getElementById("media-container");

  // Clear previous content
  mediaContainer.innerHTML = "";

  if (isValidYouTubeUrl(url)) {
    const iframeElement = document.createElement("div");
    iframeElement.id = "player";
    mediaContainer.appendChild(iframeElement);

    new YT.Player("player", {
      height: "150",
      width: "300",
      videoId: getYouTubeVideoId(url),
    });
  } else {
    const imgElement = document.createElement("img");
    imgElement.src = url;
    mediaContainer.appendChild(imgElement);
  }
}<|MERGE_RESOLUTION|>--- conflicted
+++ resolved
@@ -103,14 +103,7 @@
   const chapterIndex = getCurrentChapterIndex();
 
   // Initialize chapter content based on URL parameters
-<<<<<<< HEAD
-  if (chapterId !== null) {
-    const chapterIndex = story.chapters.findIndex(
-      (chapter) => Number(chapter.id) === Number(chapterId)
-    );
-=======
   if (typeof chapterIndex === "number") {
->>>>>>> a0e125ec
     updateChapter(chapterIndex);
   } else {
     resetToIntro();
@@ -319,11 +312,6 @@
   const { imageUrl, ...chapterData } = chapter;
 
   updateDetailsNavigation();
-<<<<<<< HEAD
-=======
-
-  const chapterDetail = document.querySelector(".chapter-detail");
->>>>>>> a0e125ec
 
   setTextContent(".story-title", isIntro ? "" : story.properties.title);
   setTextContent("h2", isIntro ? story.properties.title : chapterData.title);
