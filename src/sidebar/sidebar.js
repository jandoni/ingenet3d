import {
  updateChapter,
  resetToIntro,
  getChapterIndexFromId,
} from "../chapters/chapter-navigation.js";
import { createMarkers, removeMarker } from "../utils/create-markers.js";
import { getParams } from "../utils/params.js";
import {
  getCameraOptions,
  calculateCameraPositionAndOrientation,
  performFlyTo,
  DEFAULT_HIGHLIGHT_RADIUS,
} from "../utils/cesium.js";
import { story } from "../main.js";
import { getStoryDetails, addChapterToStory } from "../utils/config.js";
<<<<<<< HEAD
import { getParams } from "../utils/params.js";
import { getPreviewUrl } from "../utils/ui.js";
=======

>>>>>>> a0e125ec
/**
 * Options for radio buttons in the sidebar.
 * @typedef {Object} LocationMenuOptions
 * @property {'edit'} edit - Option for editing.
 * @property {'delete'} delete - Option for deleting.
 */

/**
 * @type {LocationMenuOptions} - Options for radio buttons in the sidebar.
 */
const locationMenuOptions = {
  edit: "edit",
  delete: "delete",
};

/**
 * Adds a click event listener to the sidebar toggle button, toggling the "sidebar-is-collapsed" class
 * on the main container when the button is clicked.
 */
export function addSidebarToggleHandler() {
  const sidebarToggle = document.querySelector(".sidebar-collapse-toggle");

  sidebarToggle.addEventListener("click", () => {
    const main = document.querySelector(".main-container");
    main.classList.toggle("sidebar-is-collapsed");
  });
}

/**
 * Updates the places in the sidebar based on the given chapters.
 */
export function updateSidebar() {
  const { chapters, properties } = story;
  // Fill story details form with the properties data
  updateStoryDetails(properties);

  // Fill location list with the chapters data
  updateLocationList(chapters);
}

/**
 * Updates the location list with the provided chapters data.
 *
 * @param {Chapter[]} chapters - The chapters data used to populate the location list.
 */
export function updateLocationList(chapters) {
  // Fill the location list with the chapters data
  const locationListContainer = document.querySelector(".location-list");

  locationListContainer.replaceChildren(
    ...chapters.map((chapter) => createLocationItem(chapter))
  );

  // The sidebar enables the user to add or edit new locations to the story.
  // Here we initialize the sidebar functionality.

  // Enable the drag and drop functionality for the location items
  initDragAndDrop();

  // Enable the edit menu for the each location item
  createEditMenus(chapters);
}

/**
 * Updates the story details form with the provided properties data.
 * @param {StoryProperties} properties - The properties data to fill the form with.
 */
function updateStoryDetails(properties) {
  // Fill the story details form with the properties data
  const storyDetailsForm = document.querySelector(
    'form[name="story-details-form"]'
  );

  // Fill the form inputs with the properties data
  storyDetailsForm.querySelector('input[name="title"]').value =
    properties.title ?? null;
  storyDetailsForm.querySelector('input[name="description"]').value =
    properties.description ?? null;
  storyDetailsForm.querySelector('input[name="createdBy"]').value =
    properties.createdBy ?? null;
  storyDetailsForm.querySelector('input[name="date"]').value =
    properties.date ?? null;
  storyDetailsForm.querySelector('input[name="imageUrl"]').value =
    properties.imageUrl ?? null;
  storyDetailsForm.querySelector('input[name="imageCredit"]').value =
    properties.imageCredit ?? null;

  // Update the preview image or video
  const mediaSource = getPreviewUrl(properties.imageUrl) ?? null;

  storyDetailsForm.querySelector(".image-credit-container img").src =
    mediaSource;

  // Add event listener to save the camera position to story
  document
    .getElementById("save-story-camera-position-button")
    .addEventListener("click", () => {
      story.properties.cameraOptions = getCameraOptions();
      storyDetailsForm.requestSubmit();
    });

  // In the story details form, the user can change the story properties.
  // As there is no submit button, we submit the form when the user changes an input.
  storyDetailsForm.addEventListener("input", () => {
    const params = getParams();

    const isIntroSelected = Boolean(!params.get("chapterId"));

    if (!isIntroSelected) {
      resetToIntro();
    }

    storyDetailsForm.requestSubmit();
  });

  // Code for story-details-form submission
  storyDetailsForm.addEventListener("submit", async (event) => {
    event.preventDefault();

    // Get updated story details
    const updatedStoryDetails = getStoryDetails();

    // Update story properties
    const updatedStoryProperties = {
      ...story.properties,
      ...updatedStoryDetails,
    };

    // Update story
    story.properties = updatedStoryProperties;

    // update the preview image or video
    const mediaSource = getPreviewUrl(story.properties.imageUrl) ?? null;

    storyDetailsForm.querySelector(".image-credit-container img").src =
      mediaSource;

    // Save updated object back to local storage
    localStorage.setItem("story", JSON.stringify(story));
  });
}

/**
 * Creates a location item element for a given chapter.
 *
 * @param {Chapter} chapter - The chapter object containing the title.
 * @returns {HTMLElement} - The created location item element.
 */
export function createLocationItem(chapter) {
  // Create elements
  const li = document.createElement("li");
  const p = document.createElement("p");
  const dialog = document.createElement("dialog");
  const form = document.createElement("form");
  const fieldset = document.createElement("fieldset");
  const button = document.createElement("button");
  const img = document.createElement("img");

  // Set attributes and content
  li.className = "location-list-item";
  li.draggable = true;
  li.id = chapter.id;

  p.textContent = chapter.title;

  form.method = "dialog";
  form.name = "location-menu";
  form.dataset.name = chapter.title;
  form.setAttribute("key", chapter.id);

  Object.values(locationMenuOptions).forEach((option, index) => {
    const input = document.createElement("input");
    const label = document.createElement("label");

    const uniqueId = `${chapter.id}-${option}-${index}`;

    input.setAttribute("key", `${chapter.id}-${index}`);
    input.type = "radio";
    input.id = uniqueId;

    input.name = chapter.title;
    input.value = option;
    input.dataset.name = chapter.title;

    label.htmlFor = uniqueId;
    label.textContent = option.charAt(0).toUpperCase() + option.slice(1);
    label.setAttribute("data-type-edit", option);

    fieldset.appendChild(input);
    fieldset.appendChild(label);
  });

  button.setAttribute("aria-label", "Open Settings");

  img.src = "./assets/icons/location-list-item-hover.svg";
  img.alt = "";

  // Append elements
  button.appendChild(img);
  form.appendChild(fieldset);
  dialog.appendChild(form);
  li.appendChild(p);
  li.appendChild(dialog);
  li.appendChild(button);

  return li;
}

/**
 * Initializes the autocomplete functionality for the location input field.
 */
export function initAutoComplete() {
  const locationInput = document.querySelector(".locations-container input");

  const options = { fields: ["geometry"] };
  const autocomplete = new google.maps.places.Autocomplete(
    locationInput,
    options
  );

  let coords = null;
  let cameraOptions = null;

  // Listen to location changes
  autocomplete.addListener("place_changed", async () => {
    removeMarker("place-marker");
    const selectedPlace = autocomplete.getPlace();

    // Catch user pressed enter key without selecting a place in the list
    if (!selectedPlace?.geometry) {
      locationSubmitButton.disabled = true;
      return;
    }
    coords = selectedPlace.geometry.location.toJSON();
    // Calculate camera position and orientation based on coords
    cameraOptions = await calculateCameraPositionAndOrientation(coords);
    const { position, heading, pitch, roll } = cameraOptions;

    // Fly to calculated position
    performFlyTo({ position, orientation: { heading, pitch, roll } });
    // Create temporary marker on selected location
    createMarkers([{ id: "place-marker", coords }]);

    locationSubmitButton.disabled = false;
  });

  const locationSubmitButton = document.querySelector(".add-location");

  // If input field is empty clear existing location and disable form submission button
  locationInput.addEventListener("input", () => {
    if (locationInput.value === "") {
      removeMarker("place-marker");
      coords = null;
      cameraOptions = null;
      locationSubmitButton.disabled = true;
    }
  });

  // Handle submit location button click
  locationSubmitButton.addEventListener("click", () => {
    // Adds new chapter to story
    addChapterToStory({
      title: locationInput.value,
      coords,
      cameraOptions,
    });

    // Reset input field
    autocomplete.set("place", null);
    locationInput.value = "";
  });
}

/**
 * The currently opened menu dialog.
 * @type {HTMLDialogElement}
 */
let currentOpenedMenu = null;

/**
 * A reference to the abort controller used to cancel the events on dialog close
 * @type {AbortController}
 */
let locationMenuEventController;

/**
 * Creates edit menus for chapters in the sidebar.
 */
export function createEditMenus() {
  const { chapters } = story;
  // Add event listener to all details elements in the sidebar
  const details = document.querySelectorAll("#sidebar > details");

  details.forEach((section) => {
    section.addEventListener("toggle", toggleDetailsSection);
  });

  // Cache all dialog show buttons
  const editMenuShowButtons = document.querySelectorAll("dialog + button");

  // Add event listener to all dialog show buttons
  editMenuShowButtons.forEach((button) => {
    const dialog = button.previousElementSibling;
    button.addEventListener("click", (event) => {
      if (currentOpenedMenu) {
        closeMenu(currentOpenedMenu);
      }
      event.stopPropagation();
      currentOpenedMenu = dialog;
      dialog.show();
      createLocationMenuCloseListeners(dialog);
    });
  });

  // Enable the menu options event listeners
  addEditMenuEventListeners(chapters);
}

/**
 * Toggles the details section based on the event's new state.
 * Closes all other details sections except the one with the specified target ID.
 * @param {Event} event - The event object containing the new state and target ID.
 */
const toggleDetailsSection = (event) => {
  if (event.newState === "open") {
    const details = document.querySelectorAll(
      `details:not(#${event.target.id})`
    );

    details.forEach((detail) => (detail.open = false));
  }
};

/**
 * Creates event listeners for closing a dialog.
 * @param {HTMLElement} dialog - The dialog element to be closed.
 */
function createLocationMenuCloseListeners(dialog) {
  locationMenuEventController = new AbortController();

  // closes the dialog when the escape key is pressed
  document.addEventListener(
    "keydown",
    (event) => {
      const { key } = event;
      if (key === "Escape" && dialog) {
        closeMenu(dialog);
      }
    },
    { signal: locationMenuEventController.signal }
  );

  // closes the dialog when the user clicks outside of the dialog
  document.addEventListener(
    "click",
    (event) => {
      const { target } = event;
      if (!dialog.contains(target)) {
        closeMenu(dialog);
      }
    },
    { signal: locationMenuEventController.signal }
  );
}

/**
 * Helper function to close the dialog and aborts any ongoing event listeners
 * @param {HTMLDialogElement} dialog - The dialog element to be closed.
 */
function closeMenu(dialog) {
  dialog.close();
  locationMenuEventController.abort();
  currentOpenedMenu = null;
}

/**
 * Initializes the draggable location items functionality.
 */
export function initDragAndDrop() {
  // Get all draggable location list items
  const locationItems = document.querySelectorAll(".location-list-item");

  // Get the location list where the items can be dropped
  const locationList = document.querySelector(".location-list");

  // Add event listeners to all draggable items
  locationItems.forEach((item) => {
    item.addEventListener("dragstart", (event) => {
      if (event.target !== item) {
        event.preventDefault();
      } else {
        item.classList.add("dragging");
      }
    });

    item.addEventListener("dragend", (event) => {
      if (event.target !== item) {
        event.preventDefault();
      } else {
        event.stopPropagation();
        item.classList.remove("dragging");
      }
    });
  });

  // Add event listeners to the location list where the items can be dropped
  locationList.addEventListener("dragover", (event) => {
    event.preventDefault();

    const nextElement = getNextElementByVerticalPosition(
      locationList,
      event.clientY
    );
    const draggedItem = document.querySelector(".dragging");
    if (nextElement == null) {
      locationList.appendChild(draggedItem);
    } else {
      locationList.insertBefore(draggedItem, nextElement);
    }
  });

  locationList.addEventListener("drop", (event) => {
    event.preventDefault();
    event.stopImmediatePropagation();

    // Get the id of the dragged location-list-item
    const draggedLocationItemId = event.target.id;

    // Get the id of the location-list-item next which the dragged location-list-item should be inserted
    const nextLocationItemId = event.target.nextSibling?.id ?? null;

    updateChapterBarCards(draggedLocationItemId, nextLocationItemId);
  });
}

/**
 * Updates the chapter bar cards by reordering the chapters based on the dragged and next location items.
 *
 * @param {string} draggedLocationItemId - The ID of the dragged location item.
 * @param {string} nextLocationItemId - The ID of the next location item.
 */
function updateChapterBarCards(draggedLocationItemId, nextLocationItemId) {
  // Get chapter card container
  const cardsContainer = document.querySelector("#chapters-bar .cards");

  // Get the dragged location-chapter
  const targetChapter = cardsContainer.querySelector(
    `.card[id="${draggedLocationItemId}"]`
  );

  // Get the next location-chapter
  const nextChapter = cardsContainer.querySelector(
    `.card[id="${nextLocationItemId}"]`
  );

  // Insert the dragged location-chapter after the next location-chapter
  // If the nextChapter is null, the dragged location-chapter should be inserted at the end of the list
  if (!nextChapter) {
    cardsContainer.appendChild(targetChapter);
  } else {
    cardsContainer.insertBefore(targetChapter, nextChapter);
  }

  // Reorder the chapters
  const reorderedChapters = moveChapter(
    story.chapters,
    draggedLocationItemId,
    nextLocationItemId
  );

  // Update the story object
  story.chapters = reorderedChapters;

  // Save updated object back to local storage
  localStorage.setItem("story", JSON.stringify(story));
}

/**
 * Moves a chapter within an array of chapters.
 *
 * @param {Chapter[]} chapters - The array of chapters.
 * @param {number} draggedLocationItemId - The ID of the dragged chapter.
 * @param {number} nextLocationItemId - The ID of the next sibling of the dragged chapter.
 * @returns {Chapter[]} - The updated array of chapters with the dragged chapter moved to the desired position.
 */
const moveChapter = (chapters, draggedLocationItemId, nextLocationItemId) => {
  // Create shallow copy of original array
  // We do this because we don't want to change the original chapters array yet
  const copiedChapters = chapters.slice();

  // Find the index of the dragged chapter
  const movedChapterIndex = getChapterIndexFromId(draggedLocationItemId);

  // Get the dragged chapter and remove it from the array
  const movedChapter = copiedChapters.splice(movedChapterIndex, 1)[0];

  // Find the index of the chapter where the dragged chapter should be inserted
  // If the nextLocationItemId is null, the dragged chapter should be inserted at the end of the array
  const toIndex = nextLocationItemId
    ? copiedChapters.findIndex(
        (chapter) => Number(chapter.id) === Number(nextLocationItemId)
      )
    : copiedChapters.length;

  if (toIndex === -1) {
    console.warn("Invalid index");
  }

  // Insert the dragged chapter at the correct position
  copiedChapters.splice(toIndex, 0, movedChapter);

  return copiedChapters;
};

/**
 * Finds the element after which a dragged element should be inserted on the y-coordinate of the event.
 *
 * @param {HTMLElement} container - The container element that holds the draggable elements.
 * @param {number} draggedElementPositionY - The vertical position of the dragged element.
 * @returns {HTMLElement} - The element after which the dragged element should be inserted.
 */
function getNextElementByVerticalPosition(container, draggedElementPositionY) {
  const nonDraggedLocationItems = [
    ...container.querySelectorAll(".location-list-item:not(.dragging)"),
  ];

  // Find the element that is closest to the dragged element
  // by comparing the vertical position of the dragged element to the vertical position of the other elements.
  // The element with the smallest offset is the closest element.
  return nonDraggedLocationItems.reduce(
    (closest, child) => {
      const box = child.getBoundingClientRect();
      const offset = draggedElementPositionY - box.top - box.height / 2;
      if (offset < 0 && offset > closest.offset) {
        return { offset: offset, element: child };
      } else {
        return closest;
      }
    },
    // Set initial offset to negative infinity to ensure that the offset is always smaller than the initial value
    { offset: Number.NEGATIVE_INFINITY }
  ).element;
}

/**
 * Adds a change event listener to each form element with the method attribute set to "dialog".
 * When a radio input is changed, the form is submitted and the dialog is closed.
 * @param {Chapter[]} chapters - An array of chapter objects.
 */
function addEditMenuEventListeners(chapters) {
  const editMenus = document.querySelectorAll('form[name="location-menu"]');
  editMenus.forEach(function (editMenu) {
    // Attach a change event listener to each form
    editMenu.addEventListener("change", function (event) {
      const target = event.target;

      // Check if the changed element is a radio input
      if (target.type === "radio") {
        // Submit the form
        editMenu.requestSubmit();

        // The dialog element is automatically closed when the form is submitted
        // so we need to abort the event listeners here
        locationMenuEventController.abort();
        currentOpenedMenu = null;

        // Reset the edit menu
        editMenu.reset();
      }
    });

    // Attach a submit event listener to each editMenu
    editMenu.addEventListener("submit", function () {
      // Get which radio input was selected
      const selectedAction = editMenu.querySelector(
        'input[type="radio"]:checked'
      ).value;

      // Get which chapter the form belongs to
      const selectedChapterKey = editMenu.getAttribute("key");

      const selectedChapter = chapters.find(
        (chapter) => Number(selectedChapterKey) === Number(chapter.id)
      );

      handleEditMenuSubmit(selectedAction, selectedChapter);
    });
  });
}

/**
 * Handles the submit action of the edit menu.
 *
 * @param {string} action - The action to perform.
 * @param {Chapter} selectedChapter - The selected chapter.
 */
function handleEditMenuSubmit(action, selectedChapter) {
  switch (action) {
    // This case opens the edit form
    case locationMenuOptions.edit:
      handleEditAction(selectedChapter);
      break;

    // This case deletes the chapter
    case locationMenuOptions.delete:
      handleDeleteAction(selectedChapter.id);

      break;
    default:
      console.warn("Invalid option type");
      // Code for handling default case
      break;
  }
  return null;
}

/**
 * A reference to the abort controller used to cancel the events on edit form close
 * @type {AbortController}
 */
let editFormEventController;

/**
 * Handles the edit action for a chapter
 * 1. Opens the edit form
 * 2. Fills the form with the chapter data
 * 3. Submits the form and updates the chapter data
 *
 * @param {Chapter} chapter - The chapter object to be edited.
 */
function handleEditAction(chapter) {
  editFormEventController = new AbortController();

  const container = document.querySelector(".locations-container");

  // Add custom data-attribute to the container
  container.setAttribute("data-mode", locationMenuOptions.edit);

  const editForm = document.querySelector("form[name='edit-chapter-form']");

  // Set which chapter the form belongs to
  editForm.setAttribute("key", chapter.id);

  // Fill the form text inputs with the chapter data
  editForm.querySelector('input[name="title"]').value = chapter.title ?? null;
  editForm.querySelector('input[name="content"]').value =
    chapter.content ?? null;
  editForm.querySelector('input[name="address"]').value =
    chapter.address ?? null;
  editForm.querySelector('input[name="dateTime"]').value =
    chapter.dateTime ?? null;
  editForm.querySelector('input[name="imageUrl"]').value =
    chapter.imageUrl ?? null;
  editForm.querySelector('input[name="imageCredit"]').value =
    chapter.imageCredit ?? null;

  // Update the preview image or video
  const mediaSource = getPreviewUrl(chapter.imageUrl) ?? null;
  editForm.querySelector(".image-credit-container img").src = mediaSource;

  // Fill the "more settings" form inputs with the chapter data
  // Get the radius input element
  const isFocusEnabled = chapter.focusOptions.showFocus;

  editForm.querySelector('input[name="focus-checkbox"]').checked =
    isFocusEnabled;

  const radiusInput = editForm.querySelector("#radius");

  // Initialize the slider with the current radius from the chapter
  radiusInput.value = chapter.focusOptions.focusRadius ?? DEFAULT_HIGHLIGHT_RADIUS;
  radiusInput.style.setProperty("--value", radiusInput.value);

  // Update the slider progress when the value changed
  radiusInput.addEventListener(
    "input",
    () => {
      radiusInput.style.setProperty("--value", radiusInput.value);
    },
    { signal: editFormEventController.signal }
  );

  const isMarkerVisible = chapter.focusOptions.showLocationMarker;

  editForm.querySelector('input[name="marker-checkbox"]').checked =
    isMarkerVisible;

  const selectedChapterKey = editForm.getAttribute("key");

  const selectedChapter = story.chapters.find(
    (chapter) => Number(selectedChapterKey) === Number(chapter.id)
  );

  // Update chapter when opening edit form
  updateChapter(getChapterIndexFromId(selectedChapterKey));

  // Add event listener to save the camera position to chapter
  document
    .getElementById("save-chapter-camera-position-button")
    .addEventListener(
      "click",
      () => (selectedChapter.cameraOptions = getCameraOptions()),
      { signal: editFormEventController.signal }
    );

  // Add event listener that listens to changes to the chapter properties
  editForm.addEventListener(
    "input",
    (event) => {
      const { name, value, type, checked } = event.target;

      if (type === "checkbox") {
        if (name === "focus-checkbox") {
          selectedChapter.focusOptions.showFocus = checked;
        }

        if (name === "marker-checkbox") {
          selectedChapter.focusOptions.showLocationMarker = checked;
        }
        return;
      }

      if (name === "imageUrl") {
        const mediaSource = getPreviewUrl(value) ?? null;
        editForm.querySelector(".image-credit-container img").src = mediaSource;
      }

      selectedChapter[name] = value;
    },
    { signal: editFormEventController.signal }
  );

  // Code for edit-from submission
  // The form is submitted when the user clicks the leave-edit-mode button
  editForm.addEventListener(
    "submit",
    async (event) => {
      event.preventDefault();

      localStorage.setItem("story", JSON.stringify(story));

      editFormEventController.abort();

      container.removeAttribute("data-mode");
    },

    // Remove the event listener after the submit
    { once: true }
  );
}

/**
 * Handles the delete action for a chapter.
 * Removes the chapter with the specified id from the story,
 * updates the localStorage and updates the UI.
 *
 * @param {number} id - The id of the chapter to be deleted.
 */
function handleDeleteAction(id) {
  delete story.chapters[id];
  // Save updated object back to local storage
  localStorage.setItem("story", JSON.stringify(story));
}

/**
 * Adds a click event handler to the "download-config-button" element.
 * When the button is clicked, this function generates a Blob containing
 * the JSON representation of the 'story' object and triggers a file download
 * for the configuration.
 */
export function addDownloadConfigHandler() {
  document
    .getElementById("download-config-button")
    .addEventListener("click", () => {
      const anchor = document.createElement("a");

      // Create a Blob containing the JSON representation of the 'story' object
      const blob = new Blob([JSON.stringify(story)], {
        type: "text/json;charset=utf-8",
      });
      // Create a URL for the Blob
      const blobUrl = URL.createObjectURL(blob);

      // Set up the anchor element for download
      anchor.href = blobUrl;
      anchor.target = "_blank";
      anchor.download = "config.json";

      // Auto click on the anchor element, triggering the file download
      anchor.click();

      // Revoke the Blob URL to free up resources
      URL.revokeObjectURL(blobUrl);
    });
}<|MERGE_RESOLUTION|>--- conflicted
+++ resolved
@@ -13,12 +13,8 @@
 } from "../utils/cesium.js";
 import { story } from "../main.js";
 import { getStoryDetails, addChapterToStory } from "../utils/config.js";
-<<<<<<< HEAD
 import { getParams } from "../utils/params.js";
 import { getPreviewUrl } from "../utils/ui.js";
-=======
-
->>>>>>> a0e125ec
 /**
  * Options for radio buttons in the sidebar.
  * @typedef {Object} LocationMenuOptions
@@ -689,7 +685,8 @@
   const radiusInput = editForm.querySelector("#radius");
 
   // Initialize the slider with the current radius from the chapter
-  radiusInput.value = chapter.focusOptions.focusRadius ?? DEFAULT_HIGHLIGHT_RADIUS;
+  radiusInput.value =
+    chapter.focusOptions.focusRadius ?? DEFAULT_HIGHLIGHT_RADIUS;
   radiusInput.style.setProperty("--value", radiusInput.value);
 
   // Update the slider progress when the value changed
